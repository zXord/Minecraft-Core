// Helper for creating or updating Minecraft servers.dat
const fs = require('fs');
const path = require('path');
const fetch = require('node-fetch');
const nbt = require('prismarine-nbt');
const zlib = require('zlib');

/**
 * Create or update the servers.dat and options.txt files so the given server
 * appears in Minecraft's multiplayer list and is set as the last server.
 *
 * @param {string} clientDir - Path to the Minecraft client directory
 * @param {string} serverIp - Server IP address (used for management and game)
 * @param {number|string} managementPort - Management server port
 * @param {string} serverName - Name to display in the multiplayer list
 * @param {number|string} [minecraftPortOverride] - Optional Minecraft server port
 *   If not provided, the function will attempt to retrieve it from the
 *   management server's /api/server/info endpoint.
 * @returns {Promise<{success: boolean, error?: string}>}
 */
async function ensureServersDat(
  clientDir,
  serverIp,
  managementPort,
  serverName = 'Minecraft Server',
  minecraftPortOverride = null
) {
  try {
    let minecraftPort = minecraftPortOverride || 25565;

    // If minecraftPortOverride not given, fetch from management server
    if (!minecraftPortOverride && managementPort) {
      try {
        const infoRes = await fetch(
          `http://${serverIp}:${managementPort}/api/server/info`,
          { timeout: 5000 }
        );
        if (infoRes.ok) {
          const info = await infoRes.json();
          if (info.minecraftPort) {
            const portNum = parseInt(info.minecraftPort, 10);
            if (!Number.isNaN(portNum)) minecraftPort = portNum;
          }
        }
      } catch (e) {
        console.warn('[serversDat] Could not retrieve server port:', e.message);
      }
    }

    if (!fs.existsSync(clientDir)) {
      fs.mkdirSync(clientDir, { recursive: true });
    }

    const serverAddress =
      minecraftPort === 25565 ? serverIp : `${serverIp}:${minecraftPort}`;

    // Update lastServer option
    const optionsFile = path.join(clientDir, 'options.txt');
    let optionsContent = '';
    if (fs.existsSync(optionsFile)) {
      optionsContent = fs.readFileSync(optionsFile, 'utf8');
    }
    const lines = optionsContent.split('\n').filter(l => !l.startsWith('lastServer:'));
    lines.push(`lastServer:${serverAddress}`);
    fs.writeFileSync(optionsFile, lines.join('\n'), 'utf8');

    // Update or create servers.dat
    const serversDatPath = path.join(clientDir, 'servers.dat');
    let existingServers = [];
    if (fs.existsSync(serversDatPath)) {
      try {
        const buf = fs.readFileSync(serversDatPath);
        const uncompressed = zlib.gunzipSync(buf);
        const parsed = await nbt.parse(uncompressed);
        const list = parsed.parsed.value.servers?.value || [];
        existingServers = list.map(entry =>
          entry.value
            ? {
                name: entry.value.name.value,
                ip: entry.value.ip.value,
                icon: entry.value.icon.value,
                acceptTextures: entry.value.acceptTextures.value,
              }
            : entry
        );
        existingServers = existingServers.filter(s => s.ip !== serverAddress);
      } catch (err) {
        console.warn('[serversDat] Could not parse existing servers.dat:', err.message);
        existingServers = [];
      }
    }

    existingServers.push({
      name: serverName,
      ip: serverAddress,
      icon: '',
      acceptTextures: 1,
    });

<<<<<<< HEAD
    const nbtServers = existingServers.map((s) => ({
      name: nbt.string(s.name),
      ip: nbt.string(s.ip),
      icon: nbt.string(s.icon),
      acceptTextures: nbt.byte(s.acceptTextures)
    }));
=======
    const nbtServers = existingServers.map(s =>
      nbt.comp({
        name: nbt.string(s.name),
        ip: nbt.string(s.ip),
        icon: nbt.string(s.icon),
        acceptTextures: nbt.byte(s.acceptTextures)
      })
    );
>>>>>>> 1c49c3c9

    const nbtData = nbt.comp({
      servers: nbt.list(nbt.comp(nbtServers))
    });


    const raw = nbt.writeUncompressed(nbtData);
    const compressed = zlib.gzipSync(raw);
    fs.writeFileSync(serversDatPath, compressed);
    return { success: true };
  } catch (err) {
    console.error('[serversDat] Failed to create servers.dat:', err);
    return { success: false, error: err.message };
  }
}

module.exports = { ensureServersDat };<|MERGE_RESOLUTION|>--- conflicted
+++ resolved
@@ -97,23 +97,13 @@
       acceptTextures: 1,
     });
 
-<<<<<<< HEAD
     const nbtServers = existingServers.map((s) => ({
       name: nbt.string(s.name),
       ip: nbt.string(s.ip),
       icon: nbt.string(s.icon),
       acceptTextures: nbt.byte(s.acceptTextures)
     }));
-=======
-    const nbtServers = existingServers.map(s =>
-      nbt.comp({
-        name: nbt.string(s.name),
-        ip: nbt.string(s.ip),
-        icon: nbt.string(s.icon),
-        acceptTextures: nbt.byte(s.acceptTextures)
-      })
-    );
->>>>>>> 1c49c3c9
+
 
     const nbtData = nbt.comp({
       servers: nbt.list(nbt.comp(nbtServers))
