// Helper for creating or updating Minecraft servers.dat
const fs = require('fs');
const path = require('path');
const fetch = require('node-fetch');
const nbt = require('prismarine-nbt');
const zlib = require('zlib');

/**
 * Create or update the servers.dat and options.txt files so the given server
 * appears in Minecraft's multiplayer list and is set as the last server.
 *
 * @param {string} clientDir - Path to the Minecraft client directory
 * @param {string} serverIp - Server IP address (used for management and game)
 * @param {number|string} managementPort - Management server port
 * @param {string} serverName - Name to display in the multiplayer list
 * @param {number|string} [minecraftPortOverride] - Optional Minecraft server port
 *   If not provided, the function will attempt to retrieve it from the
 *   management server's /api/server/info endpoint.
 * @returns {Promise<{success: boolean, error?: string}>}
 */
async function ensureServersDat(
  clientDir,
  serverIp,
  managementPort,
  serverName = 'Minecraft Server',
  minecraftPortOverride = null
) {
  try {
    let minecraftPort = minecraftPortOverride || 25565;

    // If minecraftPortOverride not given, fetch from management server
    if (!minecraftPortOverride && managementPort) {
      try {
        const infoRes = await fetch(
          `http://${serverIp}:${managementPort}/api/server/info`,
          { timeout: 5000 }
        );
        if (infoRes.ok) {
          const info = await infoRes.json();
          if (info.minecraftPort) {
            const portNum = parseInt(info.minecraftPort, 10);
            if (!Number.isNaN(portNum)) minecraftPort = portNum;
          }
        }
      } catch (e) {
        console.warn('[serversDat] Could not retrieve server port:', e.message);
      }
    }

    if (!fs.existsSync(clientDir)) {
      fs.mkdirSync(clientDir, { recursive: true });
    }

    const serverAddress =
      minecraftPort === 25565 ? serverIp : `${serverIp}:${minecraftPort}`;

    // Update lastServer option
    const optionsFile = path.join(clientDir, 'options.txt');
    let optionsContent = '';
    if (fs.existsSync(optionsFile)) {
      optionsContent = fs.readFileSync(optionsFile, 'utf8');
    }
    const lines = optionsContent.split('\n').filter(l => !l.startsWith('lastServer:'));
    lines.push(`lastServer:${serverAddress}`);
    fs.writeFileSync(optionsFile, lines.join('\n'), 'utf8');

    // Update or create servers.dat
    const serversDatPath = path.join(clientDir, 'servers.dat');
    let existingServers = [];
    if (fs.existsSync(serversDatPath)) {
      try {
        const buf = fs.readFileSync(serversDatPath);
        const uncompressed = zlib.gunzipSync(buf);
        const parsed = await nbt.parse(uncompressed);
        const list = parsed.parsed.value.servers?.value || [];
        existingServers = list.map(entry =>
          entry.value
            ? {
                name: entry.value.name.value,
                ip: entry.value.ip.value,
                icon: entry.value.icon.value,
                acceptTextures: entry.value.acceptTextures.value,
              }
            : entry
        );
        existingServers = existingServers.filter(s => s.ip !== serverAddress);
      } catch (err) {
        console.warn('[serversDat] Could not parse existing servers.dat:', err.message);
        existingServers = [];
      }
    }

    existingServers.push({
      name: serverName,
      ip: serverAddress,
      icon: '',
      acceptTextures: 1,
    });

<<<<<<< HEAD
    const nbtServers = existingServers.map(s =>
      nbt.comp({
        name: nbt.string(s.name),
        ip: nbt.string(s.ip),
        icon: nbt.string(s.icon),
        acceptTextures: nbt.byte(s.acceptTextures)
      })
    );

    const nbtData = nbt.comp({
      servers: nbt.list(nbt.comp(nbtServers))
    });
=======
    const nbtServers = existingServers.map(s => ({
      name: { type: 'string', value: s.name },
      ip: { type: 'string', value: s.ip },
      icon: { type: 'string', value: s.icon },
      acceptTextures: { type: 'byte', value: s.acceptTextures }
    }));

    const nbtData = {
      type: 'compound',
      name: '',
      value: {
        servers: {
          type: 'list',
          value: { type: 'compound', value: nbtServers }
        }
      }
    };
>>>>>>> 50e1c937

    const raw = nbt.writeUncompressed(nbtData);
    const compressed = zlib.gzipSync(raw);
    fs.writeFileSync(serversDatPath, compressed);
    return { success: true };
  } catch (err) {
    console.error('[serversDat] Failed to create servers.dat:', err);
    return { success: false, error: err.message };
  }
}

module.exports = { ensureServersDat };<|MERGE_RESOLUTION|>--- conflicted
+++ resolved
@@ -97,7 +97,6 @@
       acceptTextures: 1,
     });
 
-<<<<<<< HEAD
     const nbtServers = existingServers.map(s =>
       nbt.comp({
         name: nbt.string(s.name),
@@ -110,25 +109,7 @@
     const nbtData = nbt.comp({
       servers: nbt.list(nbt.comp(nbtServers))
     });
-=======
-    const nbtServers = existingServers.map(s => ({
-      name: { type: 'string', value: s.name },
-      ip: { type: 'string', value: s.ip },
-      icon: { type: 'string', value: s.icon },
-      acceptTextures: { type: 'byte', value: s.acceptTextures }
-    }));
 
-    const nbtData = {
-      type: 'compound',
-      name: '',
-      value: {
-        servers: {
-          type: 'list',
-          value: { type: 'compound', value: nbtServers }
-        }
-      }
-    };
->>>>>>> 50e1c937
 
     const raw = nbt.writeUncompressed(nbtData);
     const compressed = zlib.gzipSync(raw);
