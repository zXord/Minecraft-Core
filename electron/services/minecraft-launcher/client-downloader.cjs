--- conflicted
+++ resolved
@@ -1454,8 +1454,6 @@
 
         // Use minecraft-data for prismarine-nbt initialization
         const mcData = require('minecraft-data')('1.21.1');
-
-<<<<<<< HEAD
         // Build NBT structure using prismarine-nbt helpers
         const nbtServers = existingServers.map(server =>
           nbt.comp({
@@ -1469,28 +1467,6 @@
         const nbtData = nbt.comp({
           servers: nbt.list(nbt.comp(nbtServers))
         });
-=======
-        // Create simple NBT structure with corrected format
-        const nbtData = {
-          type: 'compound',
-          name: '',
-          value: {
-            servers: {
-              type: 'list',
-              listType: 'compound',
-              value: existingServers.map(server => ({
-                type: 'compound',
-                value: {
-                  name: { type: 'string', value: server.name },
-                  ip: { type: 'string', value: server.ip },
-                  icon: { type: 'string', value: server.icon },
-                  acceptTextures: { type: 'byte', value: server.acceptTextures }
-                }
-              }))
-            }
-          }
-        };
->>>>>>> 9ee018df
         
         console.log(`[ClientDownloader] ▶️ Creating NBT with prismarine-nbt...`);
         console.log(`[ClientDownloader] ▶️ Server count: ${existingServers.length}`);
