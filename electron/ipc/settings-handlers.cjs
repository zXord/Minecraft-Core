// Settings IPC handlers
const fs = require('fs');
const path = require('path');
const { rm } = require('fs/promises');
const fetch = require('node-fetch');
const nbt = require('prismarine-nbt');
const zlib = require('zlib');
const appStore = require('../utils/app-store.cjs');
const { ensureServersDat } = require('../utils/servers-dat.cjs');

/**
 * Create settings IPC handlers
 * 
 * @param {BrowserWindow} win - The main application window
 * @returns {Object.<string, Function>} Object with channel names as keys and handler functions as values
 */
function createSettingsHandlers(win) {
  return {
    'update-settings': async (_e, { port, maxRam, serverPath, autoStartMinecraft, autoStartManagement }) => {
      try {
        // Validate parameters
        if (port !== undefined && (typeof port !== 'number' || port < 1 || port > 65535)) {
          return { success: false, error: 'Invalid port number' };
        }
        
        if (maxRam !== undefined && (typeof maxRam !== 'number' || maxRam <= 0)) {
          return { success: false, error: 'Invalid memory allocation' };
        }
        
        // Get current settings to merge with updates
        const currentSettings = appStore.get('serverSettings') || { 
          port: 25565, 
          maxRam: 4, 
          autoStartMinecraft: false, 
          autoStartManagement: false 
        };
        
        // Update settings with new values
        const updatedSettings = {
          ...currentSettings,
          port: port !== undefined ? port : currentSettings.port,
          maxRam: maxRam !== undefined ? maxRam : currentSettings.maxRam,
          autoStartMinecraft: autoStartMinecraft !== undefined ? autoStartMinecraft : currentSettings.autoStartMinecraft,
          autoStartManagement: autoStartManagement !== undefined ? autoStartManagement : currentSettings.autoStartManagement
        };
        
        // Save to persistent store
        appStore.set('serverSettings', updatedSettings);
        
        // If serverPath is provided, update the lastServerPath
        if (serverPath && typeof serverPath === 'string' && serverPath.trim() !== '') {
          console.log('Saving last server path:', serverPath);
          appStore.set('lastServerPath', serverPath);
        }
        
        // Also update the server's config file if we have a path
        const usePath = serverPath || appStore.get('lastServerPath');
        if (usePath) {
          try {
            const configPath = path.join(usePath, '.minecraft-core.json');
            let config = {};
            
            if (fs.existsSync(configPath)) {
              try {
                const fileContent = fs.readFileSync(configPath, 'utf-8');
                config = JSON.parse(fileContent);
              } catch (parseErr) {
                console.error('Error parsing config file:', parseErr);
                // Continue with empty config
              }
            }
            
            // Update port and maxRam in config
            config.port = updatedSettings.port;
            config.maxRam = updatedSettings.maxRam;
            
            // Write back to file
            fs.writeFileSync(configPath, JSON.stringify(config, null, 2));
          } catch (configErr) {
            console.error('Error updating server config file:', configErr);
            // Continue even if config file update fails
          }
        }
        
        return { 
          success: true, 
          settings: {
            ...updatedSettings,
            serverPath: serverPath || appStore.get('lastServerPath')
          }
        };
      } catch (err) {
        console.error('Error updating settings:', err);
        return { success: false, error: err.message };
      }
    },
    
    'get-settings': async () => {
      try {
        const settings = appStore.get('serverSettings') || { 
          port: 25565, 
          maxRam: 4, 
          autoStartMinecraft: false, 
          autoStartManagement: false 
        };
        const serverPath = appStore.get('lastServerPath');
        
        return {
          success: true,
          settings: {
            ...settings,
            serverPath
          }
        };
      } catch (err) {
        console.error('Error getting settings:', err);
        return { success: false, error: err.message };
      }
    },
    
    'save-instances': async (_e, instances) => {
      try {
        if (!Array.isArray(instances)) {
          console.error('Invalid instances data received (not an array):', instances);
          return { success: false, error: 'Invalid instances data: not an array' };
        }
        
        // Filter out invalid instances and ensure required fields
        const validInstances = instances
          .filter(instance => {
            if (!instance || typeof instance !== 'object') {
              return false;
            }
            if (!instance.id || !instance.type) {
              return false;
            }
            if (instance.type === 'server' && !instance.path) {
              return false;
            }
            return true;
          })
          .map(instance => {
            const validInstance = {
              id: instance.id || `instance-${Date.now()}`,
              name: instance.name || `Instance ${Date.now()}`,
              type: instance.type || 'server'
            };
            
            // Include type-specific fields
            if (instance.type === 'server') {
              if (instance.path) {
                validInstance.path = instance.path;
              }
            } else if (instance.type === 'client') {
              // Include client-specific fields
              if (instance.path) validInstance.path = instance.path;
              if (instance.serverIp) validInstance.serverIp = instance.serverIp;
              if (instance.serverPort) validInstance.serverPort = instance.serverPort;
              if (instance.clientId) validInstance.clientId = instance.clientId;
              if (instance.clientName) validInstance.clientName = instance.clientName;
              if (instance.lastConnected) validInstance.lastConnected = instance.lastConnected;
            }
            
            return validInstance;
          });
        
        if (validInstances.length === 0 && instances.length > 0) {
          const error = 'All instances were filtered out due to invalid data';
          console.error(error);
          return { success: false, error };
        }
        
        try {
          // Save instances to the store
          appStore.set('instances', validInstances);
          
          // Update lastServerPath if there's a server instance
          const serverInstance = validInstances.find(i => i.type === 'server' && i.path);
          if (serverInstance && serverInstance.path) {
            appStore.set('lastServerPath', serverInstance.path);
          }
          
          // Force a write to disk
          appStore.set('__last_updated__', Date.now());
          
          // Verify the save
          const savedInstances = appStore.get('instances') || [];
          
          if (!Array.isArray(savedInstances)) {
            const error = 'Saved instances is not an array';
            console.error(error, savedInstances);
            return { success: false, error };
          }
          
          return { success: true, instances: savedInstances };
          
        } catch (err) {
          console.error('Error saving instances:', err);
          return { 
            success: false, 
            error: `Failed to save instances: ${err.message}` 
          };
        }
      } catch (err) {
        console.error('Error saving instances:', err);
        return { success: false, error: err.message };
      }
    },
    
    'get-instances': async () => {
      try {
        const instances = appStore.get('instances') || [];
        const validInstances = instances.filter(instance => 
          instance && 
          typeof instance === 'object' && 
          instance.id && 
          instance.name && 
          instance.type
        );
        
        return validInstances;
      } catch (error) {
        console.error('Error getting instances:', error);
        return [];
      }
    },
    
    // Rename instance
    'rename-instance': async (_e, { id, newName }) => {
      try {
        console.log(`Renaming instance ${id} to ${newName}`);
        
        if (!id || typeof newName !== 'string' || newName.trim() === '') {
          return { success: false, error: 'Invalid parameters' };
        }
        
        const instances = appStore.get('instances') || [];
        const idx = instances.findIndex(i => i.id === id);
        
        if (idx === -1) {
          return { success: false, error: 'Instance not found' };
        }
        
        instances[idx].name = newName;
        appStore.set('instances', instances);
        
        console.log('Instance renamed successfully');
        return { success: true, instances };
      } catch (err) {
        console.error('Error renaming instance:', err);
        return { success: false, error: err.message };
      }
    },
    
    // Delete instance (with optional dir deletion)
    'delete-instance': async (_e, { id, deleteFiles }) => {
      try {
        console.log(`Deleting instance ${id} (deleteFiles: ${deleteFiles})`);
        
        if (!id) {
          return { success: false, error: 'Invalid instance ID' };
        }
        
        const instances = appStore.get('instances') || [];
        const inst = instances.find(i => i.id === id);
        
        if (!inst) {
          return { success: false, error: 'Instance not found' };
        }
        
        const remaining = instances.filter(i => i.id !== id);
        appStore.set('instances', remaining);
        
        // also clear lastServerPath if it was the deleted one
        if (inst.path && appStore.get('lastServerPath') === inst.path) {
          console.log('Clearing lastServerPath as it matched deleted instance');
          appStore.set('lastServerPath', null);
        }
        
        // optionally delete directory
        if (deleteFiles && inst.path) {
          try {
            console.log(`Deleting server directory: ${inst.path}`);
            await rm(inst.path, { recursive: true, force: true });
            console.log('Server directory deleted successfully');
          } catch (err) {
            console.error('Failed to delete folder:', err);
            return { 
              success: true, 
              instances: remaining,
              warning: `Instance removed but could not delete server files: ${err.message}`
            };
          }
        }
        
        return { success: true, instances: remaining };
      } catch (err) {
        console.error('Error deleting instance:', err);
        return { success: false, error: err.message };
      }
    },
    
    // Save client configuration
    'save-client-config': async (_e, { path: clientPath, serverIp, serverPort, clientId, clientName }) => {
      try {
        console.log(`Saving client configuration for path: ${clientPath}, server: ${serverIp}:${serverPort}`);
        
        if (!clientPath || typeof clientPath !== 'string' || clientPath.trim() === '') {
          return { success: false, error: 'Invalid client path' };
        }
        
        if (!serverIp || typeof serverIp !== 'string' || serverIp.trim() === '') {
          return { success: false, error: 'Invalid server IP address' };
        }
        
        const fs = require('fs');
        const fsPromises = require('fs/promises');
        const path_module = require('path');
        
        // Create directory if it doesn't exist
        if (!fs.existsSync(clientPath)) {
          console.log(`Creating client directory: ${clientPath}`);
          fs.mkdirSync(clientPath, { recursive: true });
        }
        
        // Save client configuration to a JSON file
        const configFile = path_module.join(clientPath, 'client-config.json');
        const config = {
          serverIp,
          serverPort: serverPort || '8080', // Default to management server port
          clientId: clientId || `client-${Date.now()}`,
          clientName: clientName || 'Unnamed Client',
          lastConnected: new Date().toISOString()
        };
        
        await fsPromises.writeFile(configFile, JSON.stringify(config, null, 2));
        console.log('Client configuration saved to file successfully');

        // Create servers.dat so the server appears in multiplayer list
        const datResult = await ensureServersDat(clientPath, serverIp, config.serverPort, config.clientName);
<<<<<<< HEAD
=======

>>>>>>> b22391c0
        if (!datResult.success) {
          console.warn('Failed to create servers.dat:', datResult.error);
        } else {
          console.log('servers.dat created or updated successfully');
        }
        
        // ALSO update the instance in the app store so it persists across app restarts
        try {
          const instances = appStore.get('instances') || [];
          
          // Find the client instance by path
          const clientInstanceIndex = instances.findIndex(inst => 
            inst.type === 'client' && inst.path === clientPath
          );
          
          if (clientInstanceIndex !== -1) {
            // Update existing client instance
            instances[clientInstanceIndex] = {
              ...instances[clientInstanceIndex],
              serverIp,
              serverPort: serverPort || '8080',
              clientId: config.clientId,
              clientName: config.clientName,
              path: clientPath,
              lastConnected: config.lastConnected
            };
            console.log('Updated existing client instance in app store');
          } else {
            // Create new client instance entry
            const newInstance = {
              id: config.clientId,
              name: config.clientName,
              type: 'client',
              path: clientPath,
              serverIp,
              serverPort: serverPort || '8080',
              clientId: config.clientId,
              clientName: config.clientName,
              lastConnected: config.lastConnected
            };
            instances.push(newInstance);
            console.log('Added new client instance to app store');
          }
          
          appStore.set('instances', instances);
          console.log('Client instance data saved to app store');
          
        } catch (storeError) {
          console.error('Error updating app store:', storeError);
          // Continue anyway since file save succeeded
        }
        
        return { success: true };
      } catch (err) {
        console.error('Error saving client configuration:', err);
        return { success: false, error: err.message };
      }
    }
  };
}

module.exports = { createSettingsHandlers };<|MERGE_RESOLUTION|>--- conflicted
+++ resolved
@@ -338,10 +338,6 @@
 
         // Create servers.dat so the server appears in multiplayer list
         const datResult = await ensureServersDat(clientPath, serverIp, config.serverPort, config.clientName);
-<<<<<<< HEAD
-=======
-
->>>>>>> b22391c0
         if (!datResult.success) {
           console.warn('Failed to create servers.dat:', datResult.error);
         } else {
