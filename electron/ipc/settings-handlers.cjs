--- conflicted
+++ resolved
@@ -83,11 +83,8 @@
       }
     };
 
-<<<<<<< HEAD
+
     const raw = nbt.writeUncompressed(nbtData);
-=======
-    const raw = nbt.writeUncompressed(nbtData, '');
->>>>>>> 66c682c2
     const compressed = zlib.gzipSync(raw);
     fs.writeFileSync(serversDatPath, compressed);
     return { success: true };
@@ -427,10 +424,6 @@
 
         // Create servers.dat so the server appears in multiplayer list
         const datResult = await createServersDat(clientPath, serverIp, config.serverPort, config.clientName);
-<<<<<<< HEAD
-=======
-
->>>>>>> 66c682c2
         if (!datResult.success) {
           console.warn('Failed to create servers.dat:', datResult.error);
         } else {
