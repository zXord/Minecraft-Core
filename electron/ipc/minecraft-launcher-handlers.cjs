--- conflicted
+++ resolved
@@ -5,11 +5,8 @@
 const path = require('path');
 const http = require('http');
 const https = require('https');
-<<<<<<< HEAD
 const { ensureServersDat } = require('../utils/servers-dat.cjs');
-=======
-const { createServersDat } = require('../utils/servers-dat.cjs');
->>>>>>> 0cf34e3b
+
 
 /**
  * Create Minecraft launcher IPC handlers
@@ -383,11 +380,7 @@
         try {
           const serversDatPath = path.join(clientPath, 'servers.dat');
           if (!fs.existsSync(serversDatPath)) {
-<<<<<<< HEAD
             const datRes = await ensureServersDat(
-=======
-            const datRes = await createServersDat(
->>>>>>> 0cf34e3b
               clientPath,
               serverIp,
               managementPort,
