--- conflicted
+++ resolved
@@ -509,39 +509,6 @@
     }
   }
 
-<<<<<<< HEAD
-=======
-  // Remove all mods that are not managed by the server
-  async function removeExtraMods() {
-    if (!instance.path) return;
-
-    try {
-      const result = await window.electron.invoke('minecraft-remove-unmanaged-mods', {
-        clientPath: instance.path,
-        requiredMods,
-        allClientMods
-      });
-
-      if (result.success) {
-        if (result.removed.length > 0) {
-          successMessage.set(`Removed ${result.removed.length} extra mods`);
-        } else {
-          successMessage.set('No extra mods found');
-        }
-        setTimeout(() => successMessage.set(''), 3000);
-
-        await refreshInstalledMods();
-      } else {
-        errorMessage.set(`Failed to remove mods: ${result.error}`);
-        setTimeout(() => errorMessage.set(''), 5000);
-      }
-    } catch (err) {
-      console.error('[ClientModManager] Error removing mods:', err);
-      errorMessage.set('Error removing mods: ' + err.message);
-      setTimeout(() => errorMessage.set(''), 5000);
-    }
-  }
->>>>>>> 993e9aef
   
   // Client mod search functionality
   async function searchClientMods() {
@@ -1201,20 +1168,4 @@
     color: #9ca3af;
   }
 
-<<<<<<< HEAD
-=======
-  .cleanup-button {
-    margin-top: 1rem;
-    padding: 0.5rem 1rem;
-    border: none;
-    border-radius: 6px;
-    background-color: #ef4444;
-    color: white;
-    cursor: pointer;
-  }
-
-  .cleanup-button:hover {
-    background-color: #dc2626;
-  }
->>>>>>> 993e9aef
 </style>