--- conflicted
+++ resolved
@@ -4,7 +4,6 @@
   import ConfirmationDialog from '../common/ConfirmationDialog.svelte';
   import ClientHeader from './ClientHeader.svelte';
   import ClientModCompatibilityDialog from './ClientModCompatibilityDialog.svelte';
-<<<<<<< HEAD
 import {
   errorMessage,
   successMessage,
@@ -12,12 +11,6 @@
   removeServerManagedFiles
 } from '../../stores/modStore.js';
 import { acknowledgedDeps } from '../../stores/clientModManager.js';
-=======
-  import PlayTab from "./PlayTab.svelte";
-  import ModsTab from "./ModsTab.svelte";
-  import SettingsTab from "./SettingsTab.svelte";
-  import { errorMessage, successMessage, serverManagedFiles, removeServerManagedFiles } from '../../stores/modStore.js';
->>>>>>> ae3999e1
   import { createEventDispatcher } from 'svelte';
   import { openFolder } from '../../utils/folderUtils.js';  import {
     clientState,
