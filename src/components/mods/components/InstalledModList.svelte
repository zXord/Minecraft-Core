<!-- @ts-ignore --><script>  import { createEventDispatcher } from 'svelte';  import { onMount, onDestroy } from 'svelte';  import { get } from 'svelte/store';  import {     installedMods,     installedModInfo,     modsWithUpdates,    updateCount,    expandedInstalledMod,    isCheckingUpdates,    minecraftVersion,    successMessage,    errorMessage,    disabledMods,    categorizedMods,    updateModCategory,    updateModRequired  } from '../../../stores/modStore.js';  import { loadMods, deleteMod, checkForUpdates } from '../../../utils/mods/modAPI.js';  import { fetchModVersions } from '../../../utils/mods/modAPI.js';  import { safeInvoke } from '../../../utils/ipcUtils.js';
  import ConfirmationDialog from '../../common/ConfirmationDialog.svelte';
  import { slide } from 'svelte/transition';
  import { checkDependencyCompatibility } from '../../../utils/mods/modCompatibility.js';
  import { checkModDependencies } from '../../../utils/mods/modDependencyHelper.js';
  import { serverState } from '../../../stores/serverState.js';
  
  // Props
  export let serverPath = '';
  
  // Local state
  let installedModVersionsCache = {};
  let modStatus = new Map();
  let confirmDeleteVisible = false;
  let modToDelete = null;
  let compatibilityWarnings = [];
  let showCompatibilityWarning = false;
  let modsToUpdate = [];
  let updateAllInProgress = false;
  let confirmDisableVisible = false;
  let modToToggle = null;
  let selectedMods = new Set();
  let selectedDisabledMods = new Set();
  let confirmBulkDeleteVisible = false;
  let confirmBulkDisableVisible = false;
  let confirmBulkDeleteDisabledVisible = false;
  let confirmBulkEnableDisabledVisible = false;
  
  // Event dispatcher
  const dispatch = createEventDispatcher();
  
  // Track download events
  let downloadListener;
  
  // Browser-compatible path utilities
  function dirname(path) {
    return path.replace(/\\/g, '/').replace(/\/[^/]*$/, '');
  }
  
  function basename(path) {
    return path.replace(/\\/g, '/').split('/').pop();
  }
  
  function join(...parts) {
    return parts.map(part => part.replace(/^\/|\/$/g, '')).filter(Boolean).join('/');
  }
  
  /**
   * Toggle version selector for an installed mod
   * @param {string} modName - Mod filename
   */
  async function toggleInstalledVersionSelector(modName) {
    const isExpanded = $expandedInstalledMod === modName;
    
    if (isExpanded) {
      $expandedInstalledMod = null;
      return;
    }
    
    $expandedInstalledMod = modName;
    
    // Clear all status indicators for this mod when opening dropdown
    // This prevents stale indicators from previous operations
    clearModStatus(modName);
    
    // Find this mod in installedModInfo
    const modInfo = $installedModInfo.find(m => m.fileName === modName);
    
    // If this mod has a project ID but we don't have its versions cached, fetch them
    if (modInfo && modInfo.projectId) {
      try {
        // Always refresh versions when a dropdown is opened to ensure we have the latest info
        const versions = await fetchModVersions(modInfo.projectId);
        installedModVersionsCache = { 
          ...installedModVersionsCache, 
          [modInfo.projectId]: versions 
        };
        
        // Also check for updates to make sure the update button shows immediately
        if (!get(isCheckingUpdates)) {
          checkForUpdates(serverPath);
        }
      } catch (error) {
        console.error(`Failed to fetch versions for ${modName}:`, error);
      }
    }
  }
  
  /**
   * Clear all status indicators for a mod
   * @param {string} modName - Mod filename to clear statuses for
   */
  function clearModStatus(modName) {
    let hasChanges = false;
    for (const key of [...modStatus.keys()]) {
      if (key.startsWith(`${modName}:`)) {
        modStatus.delete(key);
        hasChanges = true;
      }
    }
    
    if (hasChanges) {
      modStatus = new Map(modStatus); // Force reactivity update
    }
  }
  
  /**
   * Update a mod to a specific version
   * @param {string} modName - Mod filename
   * @param {string} projectId - Mod project ID
   * @param {string} versionId - Version ID to update to
   */
  async function updateInstalledMod(modName, projectId, versionId) {
    if (!projectId || !versionId) return;
    
    // Find version details
    const versions = installedModVersionsCache[projectId];
    if (!versions) return;
    
    const version = versions.find(v => v.id === versionId);
    if (!version) return;
    
    // Skip if already the current version
    const modInfo = $installedModInfo.find(m => m.fileName === modName);
    if (modInfo && modInfo.versionNumber === version.versionNumber) {
      // Already on this version
      return;
    }
    
    // Check for dependencies and compatibility issues
    if (version.dependencies && version.dependencies.length > 0) {
      const issues = await checkDependencyCompatibility(version.dependencies);
      if (issues.length > 0) {
        // Dispatch to show dependency modal via ModManager
        dispatch('compatibility-warning', {
          issues,
          modToUpdate: {
            id: projectId,
            name: modName,
            selectedVersionId: versionId,
            source: 'modrinth'
          }
        });
        return;
      }
    }
    
    try {
      // Track status - use a composite key for the specific version
      const statusKey = `${modName}:${versionId}`;
      modStatus.set(statusKey, "updating");
      modStatus = new Map(modStatus); // Force reactivity update
      
      // Update mod
      await dispatch('updateMod', { 
        modName, 
        projectId, 
        versionId, 
        version 
      });
      
      // Success indicator will be set by the event listener for download completion
      // This is just the initial dispatch
    } catch (error) {
      // Set error status for this specific version
      const statusKey = `${modName}:${versionId}`;
      modStatus.set(statusKey, "error");
      modStatus = new Map(modStatus); // Force reactivity update
      
      // Clear error status after a delay
      setTimeout(() => {
        modStatus.delete(statusKey);
        modStatus = new Map(modStatus); // Force reactivity update
      }, 3000);
    }
  }
  
  /**
   * Update a mod to the latest version
   * @param {string} modName - Mod filename
   */
  function updateModToLatest(modName) {
    const updateInfo = $modsWithUpdates.get(modName);
    const modInfo = $installedModInfo.find(m => m.fileName === modName);
    
    if (!updateInfo || !modInfo || !modInfo.projectId) return;
    
    try {
      // Check dependencies before updating
      if (updateInfo.dependencies && updateInfo.dependencies.length > 0) {
        checkDependencyCompatibility(updateInfo.dependencies).then(issues => {
          if (issues.length > 0) {
            // Show compatibility warning
            compatibilityWarnings = issues;
            showCompatibilityWarning = true;
            // Store the mod info for later if the user confirms
            modsToUpdate = [{
              modName,
              projectId: modInfo.projectId,
              versionId: updateInfo.id,
              version: updateInfo
            }];
            return;
          } else {
            // No issues, proceed with update
            proceedWithUpdate(modName, modInfo.projectId, updateInfo.id, updateInfo);
          }
        });
      } else {
        // No dependencies, proceed directly
        proceedWithUpdate(modName, modInfo.projectId, updateInfo.id, updateInfo);
      }
    } catch (error) {
      console.error(`Failed to update ${modName}:`, error);
    }
  }
  
  /**
   * Proceed with update after dependency checks
   */
  function proceedWithUpdate(modName, projectId, versionId, version) {
    // Clear any existing status indicators
    clearModStatus(modName);
    
    // Track status - use a composite key for the update
    const statusKey = `${modName}:${versionId}`;
    modStatus.set(statusKey, "updating");
    modStatus = new Map(modStatus); // Force reactivity update
    
    // Dispatch update request
    dispatch('updateMod', {
      modName,
      projectId,
      versionId,
      version
    });
    
    // Clear from modsWithUpdates immediately so button disappears
    modsWithUpdates.update(updates => {
      updates.delete(modName);
      return updates;
    });
  }
  
  /**
   * Show delete confirmation for a mod
   * @param {string} modName - Mod filename
   */
  function showDeleteConfirmation(modName) {
    modToDelete = modName;
    confirmDeleteVisible = true;
  }
  
  /**
   * Handle mod deletion after confirmation
   */
  async function confirmDeleteMod() {
    if (modToDelete) {
      await deleteMod(modToDelete, serverPath, true);
      modToDelete = null;
      confirmDeleteVisible = false;
    }
  }
  
  /**
   * Show disable/enable confirmation for a mod
   * @param {string} modName - Mod filename
   * @param {boolean} isDisabled - Whether the mod is currently disabled
   */
  function showDisableConfirmation(modName, isDisabled) {
    modToToggle = { name: modName, isDisabled };
    confirmDisableVisible = true;
  }
  
  /**
   * Toggle a mod's disabled status
   */
  async function confirmToggleModStatus() {
    if (modToToggle) {
      if (modToToggle.isDisabled) {
        // Enable the mod
        disabledMods.update(mods => {
          const newMods = new Set(mods);
          newMods.delete(modToToggle.name);
          return newMods;
        });
      } else {
        // Disable the mod
        disabledMods.update(mods => {
          const newMods = new Set(mods);
          newMods.add(modToToggle.name);
          return newMods;
        });
      }
      
      // Save the disabled mods state to a config file
      try {
        await safeInvoke('save-disabled-mods', serverPath, Array.from($disabledMods));
        
        // Reload the mods list to show the updated disabled status
        await loadMods(serverPath);
        
        // Show success message
        const action = modToToggle.isDisabled ? 'enabled' : 'disabled';
        successMessage.set(`Mod ${modToToggle.name} ${action} successfully.`);
        
        // Clear message after a delay
        setTimeout(() => {
          successMessage.set('');
        }, 3000);
      } catch (error) {
        console.error('Failed to save disabled mods:', error);
        errorMessage.set(`Failed to toggle mod: ${error.message}`);
      }
      
      // Reset the state
      modToToggle = null;
      confirmDisableVisible = false;
    }
  }
  
  /**
   * Handle Refresh button click
   */
  async function handleRefreshClick() {
    try {
      // Reload mods first
      await loadMods(serverPath);
      
      // Then check for updates
      await checkForUpdates(serverPath);
      
      // Notify parent component
      dispatch('refresh');
    } catch (error) {
      console.error('Error refreshing mod list:', error);
    }
  }
  
  /**
   * Handle Check Updates button click
   */
  async function handleCheckUpdates() {
    try {
      // Check for updates
      await checkForUpdates(serverPath);
      
      // Force refresh the mod list to ensure we have the latest information
      await loadMods(serverPath);
      
      // Show success message
      successMessage.set('Update check completed successfully!');
      
      // Clear message after 3 seconds
      setTimeout(() => {
        successMessage.set('');
      }, 3000);
    } catch (error) {
      console.error('Error checking for updates:', error);
      errorMessage.set(`Failed to check for updates: ${error.message}`);
    }
  }
  
  /**
   * Check compatibility of all installed mods
   * This will scan all installed mods for missing dependencies
   */
  async function checkAllModsCompatibility() {
    try {
      // Only check enabled mods
      const modsWithInfo = $installedModInfo.filter(mod => mod.projectId && !$disabledMods.has(mod.fileName));
      
      if (modsWithInfo.length === 0) {
        successMessage.set('No mods with project information found');
        return;
      }
      
      // Show a message that we're checking
      successMessage.set('Checking mod compatibility...');
      
      // Keep track of all issues found
      const allIssues = [];
      let checkedCount = 0;
      
      // For each mod, check dependencies using the helper
      for (const mod of modsWithInfo) {
        try {
          // Use unified dependency check to gather all types of dependencies
          const deps = await checkModDependencies({
            id: mod.projectId,
            selectedVersionId: mod.versionId,
            source: mod.source || 'modrinth'
          });
          console.log(`[DEBUG] Dependencies for ${mod.fileName}:`, deps); // Debug log
          checkedCount++;
          console.log(`[DEBUG] Found ${deps.length} dependencies for installed mod: ${mod.fileName}`, deps);
          
          // Now check for compatibility issues (missing, mismatches, updates)
          if (deps && deps.length > 0) {
            const issues = await checkDependencyCompatibility(deps, mod.projectId);
            if (issues.length > 0) {
              allIssues.push({
                mod: mod.fileName,
                modName: mod.name || mod.fileName,
                issues
              });
            }
          }
        } catch (error) {
          console.error(`Failed to check mod ${mod.fileName}:`, error);
        }
      }
      
      // Show compatibility warnings if any were found
      if (allIssues.length > 0) {
        // Flatten all issues for the warning dialog
        compatibilityWarnings = allIssues.flatMap(item => 
          item.issues.map(issue => ({
            ...issue,
            modName: item.modName
          }))
        );
        
        showCompatibilityWarning = true;
        // We don't set modsToUpdate here because this is just a check
        
        // Update the success message
        successMessage.set(`Found ${compatibilityWarnings.length} compatibility issues in ${allIssues.length} mods`);
      } else {
        // No issues found
        successMessage.set(`All mods compatible! Checked ${checkedCount} mods.`);
      }
    } catch (error) {
      errorMessage.set(`Failed to check compatibility: ${error.message}`);
    }
  }
  
  /**
   * Update all mods at once
   */
  async function updateAllMods() {
    // Get all mods with updates
    const modsWithUpdatesList = [];
    for (const [modName, updateInfo] of $modsWithUpdates.entries()) {
      // Skip entries that start with "project:" as they're duplicates
      if (modName.startsWith('project:')) continue;
      
      const modInfo = $installedModInfo.find(m => m.fileName === modName);
      if (modInfo && modInfo.projectId) {
        modsWithUpdatesList.push({
          modName,
          projectId: modInfo.projectId,
          versionId: updateInfo.id,
          version: updateInfo
        });
      }
    }
    
    // Skip if no mods to update
    if (modsWithUpdatesList.length === 0) {
      return;
    }
    
    // Check for compatibility issues across all mods
    const allIssues = [];
    for (const mod of modsWithUpdatesList) {
      if (mod.version.dependencies && mod.version.dependencies.length > 0) {
        const issues = await checkDependencyCompatibility(mod.version.dependencies);
        if (issues.length > 0) {
          allIssues.push({
            mod: mod.modName,
            issues
          });
        }
      }
    }
    
    if (allIssues.length > 0) {
      // Show compatibility warning with all issues
      compatibilityWarnings = allIssues.flatMap(item => 
        item.issues.map(issue => ({
          ...issue,
          modName: item.mod
        }))
      );
      showCompatibilityWarning = true;
      modsToUpdate = modsWithUpdatesList;
      return;
    }
    
    // No issues, proceed with all updates
    updateAllInProgress = true;
    
    try {
      for (const mod of modsWithUpdatesList) {
        await proceedWithUpdate(mod.modName, mod.projectId, mod.versionId, mod.version);
      }
    } finally {
      updateAllInProgress = false;
    }
  }
  
  /**
   * Proceed with updates after confirming compatibility warnings
   */
  function proceedWithUpdatesAnyway() {
    showCompatibilityWarning = false;
    
    // Process all the updates
    for (const mod of modsToUpdate) {
      proceedWithUpdate(mod.modName, mod.projectId, mod.versionId, mod.version);
    }
    
    // Reset state
    modsToUpdate = [];
    compatibilityWarnings = [];
  }
  
  /** Toggle selection of a mod for bulk actions */
  function toggleSelectMod(modName) {
    if (selectedMods.has(modName)) {
      selectedMods.delete(modName);
    } else {
      selectedMods.add(modName);
    }
    selectedMods = new Set(selectedMods);
  }
  
  /** Delete all selected mods */
  async function deleteSelectedMods() {
    if (selectedMods.size === 0) return;
    for (const modName of selectedMods) {
      await deleteMod(modName, serverPath, false);
    }
    selectedMods = new Set();
    await loadMods(serverPath);
  }
  
  /** Disable all selected mods */
  async function disableSelectedMods() {
    if (selectedMods.size === 0) return;
    selectedMods.forEach(modName => {
      disabledMods.update(mods => {
        const newMods = new Set(mods);
        newMods.add(modName);
        return newMods;
      });
    });
    selectedMods = new Set();
    await safeInvoke('save-disabled-mods', serverPath, Array.from($disabledMods));
    await loadMods(serverPath);
  }
  
  /** Delete all selected disabled mods */
  async function deleteSelectedDisabledMods() {
    if (selectedDisabledMods.size === 0) return;
    for (const modName of selectedDisabledMods) {
      await deleteMod(modName, serverPath, false);
    }
    selectedDisabledMods = new Set();
    await loadMods(serverPath);
  }
  
  /** Enable all selected disabled mods */
  async function enableSelectedDisabledMods() {
    if (selectedDisabledMods.size === 0) return;
    selectedDisabledMods.forEach(modName => {
      disabledMods.update(mods => {
        const newMods = new Set(mods);
        newMods.delete(modName);
        return newMods;
      });
    });
    selectedDisabledMods = new Set();
    await safeInvoke('save-disabled-mods', serverPath, Array.from($disabledMods));
    await loadMods(serverPath);
  }
  
  /** Toggle selection of a disabled mod for bulk actions */
  function toggleSelectDisabledMod(modName) {
    if (selectedDisabledMods.has(modName)) {
      selectedDisabledMods.delete(modName);
    } else {
      selectedDisabledMods.add(modName);
    }
    selectedDisabledMods = new Set(selectedDisabledMods);
  }
  
  /** Show bulk delete confirmation for installed mods */
  function showBulkDeleteConfirmation() { confirmBulkDeleteVisible = true; }
  /** Show bulk disable confirmation for installed mods */
  function showBulkDisableConfirmation() { confirmBulkDisableVisible = true; }
  /** Show bulk delete confirmation for disabled mods */
  function showBulkDeleteDisabledConfirmation() { confirmBulkDeleteDisabledVisible = true; }
  /** Show bulk enable confirmation for disabled mods */
  function showBulkEnableDisabledConfirmation() { confirmBulkEnableDisabledVisible = true; }
  
  /** Confirm and execute bulk delete for installed mods */
  async function confirmBulkDelete() {
    confirmBulkDeleteVisible = false;
    await deleteSelectedMods();
  }
  /** Confirm and execute bulk disable for installed mods */
  async function confirmBulkDisable() {
    confirmBulkDisableVisible = false;
    await disableSelectedMods();
  }
  /** Confirm and execute bulk delete for disabled mods */
  async function confirmBulkDeleteDisabled() {
    confirmBulkDeleteDisabledVisible = false;
    await deleteSelectedDisabledMods();
  }
  /** Confirm and execute bulk enable for disabled mods */
  async function confirmBulkEnableDisabled() {
    confirmBulkEnableDisabledVisible = false;
    await enableSelectedDisabledMods();
  }
  
  // Bulk toggle all installed mods selection
  function toggleSelectAllInstalledMods(event) {
    const all = event.target.checked;
    if (all) {
      selectedMods = new Set($installedMods.filter(mod => !$disabledMods.has(mod)));
    } else {
      selectedMods = new Set();
    }
  }
  
  // Bulk toggle all disabled mods selection
  function toggleSelectAllDisabledMods(event) {
    const all = event.target.checked;
    const disabledList = Array.from($disabledMods).filter(mod => $installedMods.includes(mod));
    if (all) {
      selectedDisabledMods = new Set(disabledList);
    } else {
      selectedDisabledMods = new Set();
    }
  }
  
  // Load mods on mount and check for updates
  onMount(() => {
    // Load initial data
    loadMods(serverPath);
    checkForUpdates(serverPath);
    
    // Set up an interval to check for updates every 5 minutes
    const updateInterval = setInterval(() => {
      if (!get(isCheckingUpdates)) {
        checkForUpdates(serverPath);
      }
    }, 5 * 60 * 1000);
    
    // Listen for download progress events
    // @ts-ignore - TypeScript doesn't know about our Electron preload interfaces
    if (typeof window !== 'undefined' && window.ipcRenderer) {
      // @ts-ignore - TypeScript doesn't know about our Electron preload interfaces
      downloadListener = window.ipcRenderer.on('download-progress', (event, data) => {
        if (!data) return;
        
        // Find mod by name in our list
        const mod = $installedMods.find(m => m.includes(data.name) || data.name.includes(m));
        if (!mod) return;
        
        // Handle based on progress state
        if (data.error) {
          // Download error
          for (const statusKey of [...modStatus.keys()]) {
            if (statusKey.startsWith(`${mod}:`)) {
              modStatus.set(statusKey, "error");
            }
          }
          modStatus = new Map(modStatus); // Force reactivity update
          
          // Clear error status after a delay
          setTimeout(() => {
            for (const statusKey of [...modStatus.keys()]) {
              if (statusKey.startsWith(`${mod}:`)) {
                modStatus.delete(statusKey);
              }
            }
            modStatus = new Map(modStatus); // Force reactivity update
          }, 3000);
        } else if (data.completed) {
          // Download completed
          for (const statusKey of [...modStatus.keys()]) {
            if (statusKey.startsWith(`${mod}:`) && modStatus.get(statusKey) === "updating") {
              // Set success state briefly
              modStatus.set(statusKey, "success");
              modStatus = new Map(modStatus); // Force reactivity update
              
              // Remove from updates list
              modsWithUpdates.update(updates => {
                updates.delete(mod);
                return updates;
              });
              
              // Clear all status indicators for this mod after a delay
              setTimeout(() => {
                clearModStatus(mod);
                
                // Refresh the mod info to show the updated version
                dispatch('refresh');
              }, 2000);
            }
          }
        } else {
          // Still downloading
          for (const statusKey of [...modStatus.keys()]) {
            if (statusKey.startsWith(`${mod}:`) && modStatus.get(statusKey) !== "updating") {
              modStatus.set(statusKey, "updating");
              modStatus = new Map(modStatus); // Force reactivity update
            }
          }
        }
      });
    }
    
    // Load disabled mods
    try {
      safeInvoke('get-disabled-mods', serverPath).then(disabledModsList => {
        if (Array.isArray(disabledModsList)) {
          disabledMods.set(new Set(disabledModsList));
        }
      });
    } catch (error) {
      console.error('Failed to load disabled mods:', error);
    }
    
    // Clean up the interval when the component is destroyed
    return () => {
      clearInterval(updateInterval);
      // Clean up listener
      // @ts-ignore - TypeScript doesn't know about our Electron preload interfaces
      if (downloadListener && typeof window !== 'undefined' && window.ipcRenderer) {
        // @ts-ignore - TypeScript doesn't know about our Electron preload interfaces
        window.ipcRenderer.removeListener('download-progress', downloadListener);
      }
    };
  });

  onDestroy(() => {
    // Clean up listener
    // @ts-ignore - TypeScript doesn't know about our Electron preload interfaces
    if (downloadListener && typeof window !== 'undefined' && window.ipcRenderer) {
      // @ts-ignore - TypeScript doesn't know about our Electron preload interfaces
      window.ipcRenderer.removeListener('download-progress', downloadListener);
    }
  });

  async function enableDependency(dependency) {
    // Remove the dependency from the disabledMods store
    disabledMods.update(mods => {
      const newMods = new Set(mods);
      // Find the installed mod by projectId to get the fileName
      const mod = $installedModInfo.find(m => m.projectId === dependency.projectId);
      if (mod) {
        newMods.delete(mod.fileName);
      }
      return newMods;
    });
    // Persist the change and reload mods
    const mod = $installedModInfo.find(m => m.projectId === dependency.projectId);
    if (mod) {
      await safeInvoke('save-disabled-mods', serverPath, Array.from($disabledMods));
      await loadMods(serverPath);
    }
  }

  // Group compatibility warnings by dependency projectId
  function groupDependencyWarnings(warnings) {
    const grouped = {};
    for (const warning of warnings) {
      const depId = warning.dependency?.projectId;
      if (!depId) continue;
      if (!grouped[depId]) {
        grouped[depId] = {
          dependency: warning.dependency,
          type: warning.type,
          mods: [],
          warningObjs: []
        };
      }
      grouped[depId].mods.push(warning.modName);
      grouped[depId].warningObjs.push(warning);
      // If any warning for this dep is 'missing', set type to 'missing' (highest priority)
      if (warning.type === 'missing') grouped[depId].type = 'missing';
      else if (warning.type === 'disabled' && grouped[depId].type !== 'missing') grouped[depId].type = 'disabled';
      else if (warning.type === 'version_mismatch' && !['missing','disabled'].includes(grouped[depId].type)) grouped[depId].type = 'version_mismatch';
      else if (warning.type === 'update_available' && !['missing','disabled','version_mismatch'].includes(grouped[depId].type)) grouped[depId].type = 'update_available';
    }
    return Object.values(grouped);
  }

  /**
   * Handle category change for a mod
   * @param {Object} mod - The mod object to update
   * @param {Event} event - The change event from the select element
   */
  async function handleCategoryChange(mod, event) {
    try {
      const select = event.target;
      if (!(select instanceof HTMLSelectElement)) {
        return;
      }

      const newCategory = select.value;
      const fileName = typeof mod === 'string' ? mod : mod.fileName;
      
      console.log(`Updating category for ${fileName} to ${newCategory}`);
      
      // First, update the category in the store
      await updateModCategory(fileName, newCategory);
      
      // Now, update the file locations through IPC
      const result = await safeInvoke('move-mod-file', {
        fileName, 
        newCategory,
        serverPath
      });
      
      if (result && result.success) {
        successMessage.set(`Changed ${fileName} to "${newCategory}"`);
      } else {
        throw new Error(result?.error || 'Unknown error occurred');
      }
      
      // Reload mods list to update UI without navigating away
      await loadMods(serverPath);
    } catch (err) {
      console.error('Error updating mod category:', err);
      errorMessage.set(`Failed to update mod category: ${err.message}`);
    }
  }
  
  async function handleRequirementChange(mod, event) {
    try {
      const checkbox = event.target;
      if (!(checkbox instanceof HTMLInputElement)) {
        return;
      }
      
      const required = checkbox.checked;
      const fileName = typeof mod === 'string' ? mod : mod.fileName;
      
      console.log(`Updating requirement for ${fileName} to ${required}`);
      
      // Update the required status in the store
      await updateModRequired(fileName, required);
      
      successMessage.set(`${fileName} is now ${required ? 'required' : 'optional'} for clients`);
    } catch (err) {
      console.error('Error updating mod requirement:', err);
      errorMessage.set(`Failed to update mod requirement: ${err.message}`);
    }
  }
  
  // Update a mod's required status
  async function handleUpdateRequired(mod, required) {
    try {
      await updateModRequired(mod.fileName, required);
      successMessage.set(`${mod.title} is now ${required ? 'required' : 'optional'}`);
    } catch (error) {
      errorMessage.set(`Failed to update mod requirement: ${error.message}`);
    }
  }
</script>

<div class="installed-mods-section">
  <!-- Mod list header with filters -->
  <div class="mod-list-header">
    <div class="header-left">
      <h2>Installed Mods</h2>
    </div>
    <div class="header-actions">
      <button class="action-button" on:click={handleCheckUpdates}>
        {$isCheckingUpdates ? 'Checking...' : 'Check for Updates'}
      </button>
      <button class="action-button" on:click={checkAllModsCompatibility}>
        Check Compatibility
      </button>
<<<<<<< HEAD
      {#if $modsWithUpdates.size > 0}
          <button
          class="action-button update-all-button"
            on:click={updateAllMods}
          disabled={updateAllInProgress || $serverState.status === 'Running'}
          title={$serverState.status === 'Running' ? 'Disabled while server is running' : ''}
        >
          {#if $serverState.status === 'Running'}<span class="lock-icon">🔒</span>{/if}
          {updateAllInProgress ? 'Updating...' : `Update All (${$modsWithUpdates.size})`}
=======
      {#if $updateCount > 0}
          <button
          class="action-button update-all-button"
            on:click={updateAllMods}
          disabled={updateAllInProgress}
        >
          {updateAllInProgress ? 'Updating...' : `Update All (${$updateCount})`}
>>>>>>> ece7c72d
          </button>
        {/if}
      {#if selectedMods.size > 0}
        <div class="bulk-actions">
          <button class="action-button delete-selected" on:click={showBulkDeleteConfirmation} disabled={$serverState.status === 'Running'}>
          {#if $serverState.status === 'Running'}<span class="lock-icon">🔒</span>{/if} Delete Selected ({selectedMods.size})
        </button>
          <button class="action-button disable-selected" on:click={showBulkDisableConfirmation} disabled={$serverState.status === 'Running'}>
          {#if $serverState.status === 'Running'}<span class="lock-icon">🔒</span>{/if} Disable Selected ({selectedMods.size})
        </button>
      </div>
      {/if}
    </div>
  </div>
  
  <div class="mods-list">
    {#if $installedMods.length === 0}
      <div class="no-mods">No mods installed</div>
    {:else}
      <div class="grid-header">
        <div class="header-cell select-cell">
          <input type="checkbox"
            checked={selectedMods.size === $installedMods.filter(mod => !$disabledMods.has(mod)).length}
            on:change={toggleSelectAllInstalledMods}
          />
        </div>
        <div class="header-cell">Mod Name</div>
        <div class="header-cell">Location</div>
        <div class="header-cell">Current Version</div>
        <div class="header-cell">Available Update</div>
        <div class="header-cell">Actions</div>
      </div>
      <div class="mods-grid">
        {#each $installedMods.filter(mod => !$disabledMods.has(mod)) as mod}
          {@const modInfo = $installedModInfo.find(m => m.fileName === mod)}
          {@const modCategoryInfo = $categorizedMods.find(m => m.fileName === mod)}
          <div class="mod-card {$expandedInstalledMod === mod ? 'expanded' : ''} {modCategoryInfo?.category || ''}">
            <div class="mod-item-header-container">
              <div class="select-cell">
                <input type="checkbox"
                  checked={selectedMods.has(mod)}
                  on:change={() => toggleSelectMod(mod)}
                />
              </div>
              <div class="mod-info">
                <span class="mod-name">{modCategoryInfo?.name || mod}</span>
                
                {#if modInfo && modInfo.mcVersion}
                    <span class="mc-version-tag">MC {modInfo.mcVersion}</span>
                {/if}
                
                <div class="mod-category-container">
                  <select 
                    class="mod-category-select"
                    value={modCategoryInfo?.category || 'server-only'}
                    on:change={(e) => handleCategoryChange(mod, e)}
                    disabled={$serverState.status === 'Running'}
                  >
                    <option value="server-only">Server Only</option>
                    <option value="client-only">Client Only</option>
                    <option value="both">Client & Server</option>
                  </select>
                  
                  {#if modCategoryInfo?.category === 'client-only' || modCategoryInfo?.category === 'both'}
                    <div class="mod-required-checkbox">
                      <label title="Whether this mod is required for clients to connect">
                        <input 
                          type="checkbox"
                          checked={modCategoryInfo?.required}
                          on:change={(e) => handleRequirementChange(mod, e)}
                          disabled={$serverState.status === 'Running'}
                        />
                        <span>Client Requirement</span>
                      </label>
                    </div>
                  {/if}
                </div>
              </div>

              <div class="mod-location-column">
                {#if modCategoryInfo}
                  {#if modCategoryInfo.category === 'server-only'}
                    <span class="location-tag server-tag">Server</span>
                  {:else if modCategoryInfo.category === 'client-only'}
                    <span class="location-tag client-tag">Client</span>
                  {:else if modCategoryInfo.category === 'both'}
                    <span class="location-tag both-tag">Both</span>
                  {/if}
                {/if}
              </div>
              
              <div class="mod-version-column">
                {#if modInfo && modInfo.versionNumber}
                    <span class="version-tag current-version">{modInfo.versionNumber}</span>
                {/if}
              </div>
              
              <div class="mod-update-column">
                {#if $modsWithUpdates.has(mod)}
                  {@const updateInfo = $modsWithUpdates.get(mod)}
                  <div class="update-container">
                    <span class="version-tag new-version">{updateInfo.versionNumber}</span>
                  </div>
                {:else}
                  <span class="up-to-date">Up to date</span>
                {/if}
              </div>
              
              <div class="mod-actions">
                {#if $modsWithUpdates.has(mod)}
                  {@const updateInfo = $modsWithUpdates.get(mod)}
                  <button class="update-button" on:click={() => updateModToLatest(mod)} disabled={$serverState.status === 'Running'} title={$serverState.status === 'Running' ? 'Disabled while server is running' : ''}>
                    {#if $serverState.status === 'Running'}<span class="lock-icon">🔒</span>{/if} Update
                  </button>
                  
                  <div class="button-row">
                    <button 
                      class="version-toggle-button" 
                      on:click={() => toggleInstalledVersionSelector(mod)}
                      type="button"
                      aria-expanded={$expandedInstalledMod === mod}
                      aria-label="Toggle version selection"
                      disabled={$serverState.status === 'Running'}
                      title={$serverState.status === 'Running' ? 'Disabled while server is running' : 'Toggle version selection'}
                    >
                      {#if $serverState.status === 'Running'}<span class="lock-icon">🔒</span>{/if}
                      <span class="version-toggle-icon">{$expandedInstalledMod === mod ? '▲' : '▼'}</span>
                    </button>
                    
                    <button class="delete-button" on:click={() => showDeleteConfirmation(mod)} disabled={$serverState.status === 'Running'} title={$serverState.status === 'Running' ? 'Disabled while server is running' : ''}>
                      {#if $serverState.status === 'Running'}<span class="lock-icon">🔒</span>{/if} Delete
                    </button>
                    
                    <!-- Add disable button -->
                    <button class="disable-button" on:click={() => showDisableConfirmation(mod, false)} disabled={$serverState.status === 'Running'} title={$serverState.status === 'Running' ? 'Disabled while server is running' : ''}>
                      {#if $serverState.status === 'Running'}<span class="lock-icon">🔒</span>{/if} Disable
                    </button>
                  </div>
                {:else}
                  <div class="button-row">
                    <button 
                      class="version-toggle-button" 
                      on:click={() => toggleInstalledVersionSelector(mod)}
                      type="button"
                      aria-expanded={$expandedInstalledMod === mod}
                      aria-label="Toggle version selection"
                      disabled={$serverState.status === 'Running'}
                      title={$serverState.status === 'Running' ? 'Disabled while server is running' : 'Toggle version selection'}
                    >
                      {#if $serverState.status === 'Running'}<span class="lock-icon">🔒</span>{/if}
                      <span class="version-toggle-icon">{$expandedInstalledMod === mod ? '▲' : '▼'}</span>
                    </button>
                    
                    <button class="delete-button" on:click={() => showDeleteConfirmation(mod)} disabled={$serverState.status === 'Running'} title={$serverState.status === 'Running' ? 'Disabled while server is running' : ''}>
                      {#if $serverState.status === 'Running'}<span class="lock-icon">🔒</span>{/if} Delete
                    </button>
                    
                    <!-- Add disable button -->
                    <button class="disable-button" on:click={() => showDisableConfirmation(mod, false)} disabled={$serverState.status === 'Running'} title={$serverState.status === 'Running' ? 'Disabled while server is running' : ''}>
                      {#if $serverState.status === 'Running'}<span class="lock-icon">🔒</span>{/if} Disable
                    </button>
                  </div>
                {/if}
              </div>
            </div>
            
            {#if $expandedInstalledMod === mod}
              {@const modInfo = $installedModInfo.find(m => m.fileName === mod)}
              {#if modInfo && modInfo.projectId}
                <div 
                  class="installed-mod-versions" 
                  id={`versions-for-${mod.replace(/\W/g, '')}`}
                  transition:slide|local={{ duration: 200 }}
                >
                  {#if !installedModVersionsCache[modInfo.projectId]}
                    <div class="loading-versions">Loading versions...</div>
                  {:else if installedModVersionsCache[modInfo.projectId].length === 0}
                    <div class="no-versions">No versions available</div>
                  {:else}
                    <div class="mod-versions" transition:slide|local={{ duration: 200 }}>
                      {#each installedModVersionsCache[modInfo.projectId] as version}
                        {@const isCurrentVersion = modInfo && modInfo.versionId === version.id}
                        {@const statusKey = `${modInfo.fileName}:${version.id}`}
                        {@const status = modStatus.get(statusKey) || ""}
                        
                        <div class="mod-version-item {isCurrentVersion ? 'current' : ''}">
                          <div class="version-info">
                            <span class="version-number">{version.versionNumber || version.name}</span>
                            
                            {#if version.gameVersions && version.gameVersions.includes($minecraftVersion)}
                              <span class="compatibility-badge compatible">
                                ✓ {$minecraftVersion}
                              </span>
                            {/if}
                          </div>
                          
                          {#if isCurrentVersion}
                            <span class="version-status current">Installed</span>
                          {:else}
                            <div class="version-controls">
                              {#if status === "updating"}
                                <span class="mod-status updating"></span>
                              {:else if status === "success"}
                                <span class="mod-status success"></span>
                              {:else if status === "error"}
                                <span class="mod-status error"></span>
                              {:else}
                                <button 
                                  class="select-version" 
                                  on:click={() => updateInstalledMod(modInfo.fileName, modInfo.projectId, version.id)}
                                >
                                  Select
                                </button>
                              {/if}
                            </div>
                          {/if}
                        </div>
                      {/each}
                    </div>
                  {/if}
                </div>
              {:else}
                <div class="no-version-info">
                  <p>
                    This mod doesn't have project information for updates.
                    {#if !modInfo}
                      Unable to read mod metadata.
                    {:else if !modInfo.projectId}
                      No project ID found in mod metadata.
                    {/if}
                  </p>
                </div>
              {/if}
            {/if}
          </div>
        {/each}
      </div>
    {/if}
  </div>
  
  <!-- Disabled Mods Section - Only shown if there are disabled mods -->
  {#if $disabledMods && $disabledMods.size > 0}
    <div class="disabled-mods-section">
      <div class="section-header">
        <h3>
          <span class="disabled-badge">{$disabledMods.size} Disabled Mod{$disabledMods.size > 1 ? 's' : ''}</span>
        </h3>
        <div class="header-actions">
          <div class="button-row">
            <button class="delete-button" on:click={showBulkDeleteDisabledConfirmation} disabled={$serverState.status === 'Running' || selectedDisabledMods.size === 0} title={$serverState.status === 'Running' ? 'Disabled while server is running' : 'Delete selected disabled mods'}>
              {#if $serverState.status === 'Running'}<span class="lock-icon">🔒</span>{/if} Delete Selected ({selectedDisabledMods.size})
            </button>
            <button class="enable-button" on:click={showBulkEnableDisabledConfirmation} disabled={$serverState.status === 'Running' || selectedDisabledMods.size === 0} title={$serverState.status === 'Running' ? 'Disabled while server is running' : 'Enable selected disabled mods'}>
              {#if $serverState.status === 'Running'}<span class="lock-icon">🔒</span>{/if} Enable Selected ({selectedDisabledMods.size})
            </button>
          </div>
        </div>
      </div>
      
      <div class="mods-list">
        <div class="grid-header">
          <div class="header-cell select-cell">
            <input type="checkbox"
              checked={selectedDisabledMods.size === Array.from($disabledMods).filter(mod => $installedMods.includes(mod)).length}
              on:change={toggleSelectAllDisabledMods}
            />
          </div>
          <div class="header-cell">Mod Name</div>
          <div class="header-cell">Current Version</div>
          <div class="header-cell">Available Update</div>
          <div class="header-cell">Actions</div>
        </div>
        <div class="mods-grid">
          {#each Array.from($disabledMods).filter(mod => $installedMods.includes(mod)) as mod}
            <div class="mod-card disabled">
              <div class="mod-item-header-container">
                <div class="select-cell">
                  <input type="checkbox"
                    checked={selectedDisabledMods.has(mod)}
                    on:change={() => toggleSelectDisabledMod(mod)}
                  />
                </div>
                <div class="mod-info">
                  <span class="mod-name">{mod}</span>
                  
                  {#if $installedModInfo.find(m => m.fileName === mod)}
                    {@const modInfo = $installedModInfo.find(m => m.fileName === mod)}
                    {#if modInfo.mcVersion}
                      <span class="mc-version-tag">MC {modInfo.mcVersion}</span>
                    {/if}
                  {/if}
                </div>
                
                <div class="mod-version-column">
                  {#if $installedModInfo.find(m => m.fileName === mod)}
                    {@const modInfo = $installedModInfo.find(m => m.fileName === mod)}
                    {#if modInfo.versionNumber}
                      <span class="version-tag current-version">{modInfo.versionNumber}</span>
                    {/if}
                  {/if}
                </div>
                
                <div class="mod-update-column">
                  {#if $modsWithUpdates.has(mod)}
                    {@const updateInfo = $modsWithUpdates.get(mod)}
                    <div class="update-container">
                      <span class="version-tag new-version">{updateInfo.versionNumber}</span>
                    </div>
                  {:else}
                    <span class="up-to-date">Up to date</span>
                  {/if}
                </div>
                
                <div class="mod-actions">
                  <div class="button-row">
                    <button class="delete-button" on:click={() => showDeleteConfirmation(mod)} disabled={$serverState.status === 'Running'} title={$serverState.status === 'Running' ? 'Disabled while server is running' : ''}>
                      {#if $serverState.status === 'Running'}<span class="lock-icon">🔒</span>{/if} Delete
                    </button>
                    
                    <button class="enable-button" on:click={() => showDisableConfirmation(mod, true)} disabled={$serverState.status === 'Running'} title={$serverState.status === 'Running' ? 'Disabled while server is running' : ''}>
                      {#if $serverState.status === 'Running'}<span class="lock-icon">🔒</span>{/if} Enable
                    </button>
                  </div>
                </div>
              </div>
            </div>
          {/each}
        </div>
      </div>
    </div>
  {/if}
  
  <!-- Delete Confirmation Dialog -->
  <ConfirmationDialog
    bind:visible={confirmDeleteVisible}
    title="Delete Mod"
    message={modToDelete ? `Are you sure you want to delete ${modToDelete}?` : 'Are you sure you want to delete this mod?'}
    confirmText="Delete"
    cancelText="Cancel"
    confirmType="danger"
    on:confirm={confirmDeleteMod}
    on:cancel={() => { confirmDeleteVisible = false; }}
  />
  
  <!-- Disable/Enable Confirmation Dialog -->
  <ConfirmationDialog
    bind:visible={confirmDisableVisible}
    title={modToToggle && modToToggle.isDisabled ? "Enable Mod" : "Disable Mod"}
    message={modToToggle ? 
      (modToToggle.isDisabled ? 
        `Are you sure you want to enable ${modToToggle.name}?` : 
        `Are you sure you want to disable ${modToToggle.name}?`) : 
      'Are you sure you want to toggle this mod?'
    }
    confirmText={modToToggle && modToToggle.isDisabled ? "Enable" : "Disable"}
    cancelText="Cancel"
    confirmType="warning"
    on:confirm={confirmToggleModStatus}
    on:cancel={() => { confirmDisableVisible = false; }}
  />
  
  <!-- Compatibility Warning Dialog -->
  {#if showCompatibilityWarning}
    <div class="compatibility-warning-overlay" on:click={() => { showCompatibilityWarning = false; modsToUpdate = []; compatibilityWarnings = []; }}>
      <div class="compatibility-warning-dialog" on:click|stopPropagation>
        <h3>Compatibility Issues</h3>
        <div class="warnings-container">
          {#each groupDependencyWarnings(compatibilityWarnings) as group (group.dependency?.projectId)}
            {#if group.type === 'missing' || group.type === 'disabled'}
              <div class="warning-item {group.type}">
                <h4>{group.type === 'missing' ? 'Missing Dependency' : 'Disabled Dependency'}</h4>
                <span class="dependency-name">{group.dependency?.name || 'Required Dependency'}</span>
                <div class="required-by">Required by: {group.mods.join(', ')}</div>
                <span class="warning-badge">{group.type}</span>
                {#if group.type === 'disabled'}
                  <button class="enable-dependency-button" on:click={() => {
                    enableDependency(group.dependency);
                    // Remove this group from the warnings UI immediately
                    compatibilityWarnings = compatibilityWarnings.filter(w => w.dependency?.projectId !== group.dependency?.projectId || w.type !== 'disabled');
                  }}>
                    Enable Dependency
                  </button>
                {/if}
              </div>
            {/if}
            {#if group.type === 'version_mismatch'}
              <div class="warning-item version-mismatch">
                <h4>Version Compatibility Issue</h4>
                <span class="dependency-name">{group.dependency?.name || 'Required Dependency'}</span>
                <div class="required-by">Required by: {group.mods.join(', ')}</div>
                <span class="warning-badge">compatibility</span>
              </div>
            {/if}
            {#if group.type === 'update_available'}
              <div class="warning-item update">
                <h4>Update Available</h4>
                <span class="dependency-name">{group.dependency?.name || 'Required Dependency'}</span>
                <div class="required-by">Required by: {group.mods.join(', ')}</div>
                <span class="warning-badge">optional</span>
              </div>
            {/if}
          {/each}
        </div>
        <div class="warning-message">
          {#if modsToUpdate.length > 0}
            <p>These dependency issues may cause compatibility problems. How would you like to proceed?</p>
          {:else}
            <p>The compatibility check found these issues. Installing missing dependencies or enabling disabled ones may help fix these problems.</p>
          {/if}
        </div>
        <div class="warning-actions">
          <button class="warning-cancel" on:click={() => {
            showCompatibilityWarning = false;
            modsToUpdate = [];
            compatibilityWarnings = [];
          }}>
            Cancel
          </button>
          {#if modsToUpdate.length > 0}
            <button class="warning-proceed" on:click={proceedWithUpdatesAnyway}>
              Proceed Without Dependencies
            </button>
          {/if}
          {#if groupDependencyWarnings(compatibilityWarnings).every(g => g.type === 'disabled')}
            <button class="warning-install" on:click={() => {
              // Enable all disabled dependencies
              groupDependencyWarnings(compatibilityWarnings).forEach(group => {
                if (group.type === 'disabled') enableDependency(group.dependency);
              });
              showCompatibilityWarning = false;
            }}>
              Enable Dependencies
            </button>
          {:else if groupDependencyWarnings(compatibilityWarnings).every(g => g.type === 'missing')}
            <button class="warning-install" on:click={() => {
              showCompatibilityWarning = false;
              // Install all missing dependencies
              const dependencies = groupDependencyWarnings(compatibilityWarnings)
                .filter(g => g.type === 'missing')
                .map(g => ({
                  projectId: g.dependency?.projectId,
                  name: g.dependency?.name || 'Required Dependency',
                  dependencyType: 'required',
                  requiredVersion: g.dependency?.versionRequirement
                }));
              if (dependencies.length > 0) {
                const modToUpdate = {
                  id: dependencies[0].projectId,
                  name: dependencies[0].name,
                  selectedVersionId: null
                };
                dispatch('install-dependencies', {
                  mod: modToUpdate,
                  dependencies
                });
              }
            }}>
              Install Missing Dependencies
            </button>
          {:else if groupDependencyWarnings(compatibilityWarnings).some(g => g.type === 'missing' || g.type === 'disabled')}
            <button class="warning-install" on:click={() => {
              // Enable all disabled dependencies
              groupDependencyWarnings(compatibilityWarnings).forEach(group => {
                if (group.type === 'disabled') enableDependency(group.dependency);
              });
              // Install all missing dependencies
              const dependencies = groupDependencyWarnings(compatibilityWarnings)
                .filter(g => g.type === 'missing')
                .map(g => ({
                  projectId: g.dependency?.projectId,
                  name: g.dependency?.name || 'Required Dependency',
                  dependencyType: 'required',
                  requiredVersion: g.dependency?.versionRequirement
                }));
              if (dependencies.length > 0) {
                const modToUpdate = {
                  id: dependencies[0].projectId,
                  name: dependencies[0].name,
                  selectedVersionId: null
                };
                dispatch('install-dependencies', {
                  mod: modToUpdate,
                  dependencies
                });
              }
              showCompatibilityWarning = false;
            }}>
              Fix All Dependencies
            </button>
          {/if}
        </div>
      </div>
    </div>
  {/if}
  
  <!-- Bulk Delete Installed Mods Confirmation -->
  <ConfirmationDialog
    bind:visible={confirmBulkDeleteVisible}
    title="Delete Mods"
    message={`Are you sure you want to delete ${selectedMods.size} selected mod(s)?`}
    confirmText="Delete"
    cancelText="Cancel"
    confirmType="danger"
    on:confirm={confirmBulkDelete}
    on:cancel={() => { confirmBulkDeleteVisible = false; }}
  />
  
  <!-- Bulk Disable Installed Mods Confirmation -->
  <ConfirmationDialog
    bind:visible={confirmBulkDisableVisible}
    title="Disable Mods"
    message={`Are you sure you want to disable ${selectedMods.size} selected mod(s)?`}
    confirmText="Disable"
    cancelText="Cancel"
    confirmType="warning"
    on:confirm={confirmBulkDisable}
    on:cancel={() => { confirmBulkDisableVisible = false; }}
  />
  
  <!-- Bulk Delete Disabled Mods Confirmation -->
  <ConfirmationDialog
    bind:visible={confirmBulkDeleteDisabledVisible}
    title="Delete Disabled Mods"
    message={`Are you sure you want to delete ${selectedDisabledMods.size} selected disabled mod(s)?`}
    confirmText="Delete"
    cancelText="Cancel"
    confirmType="danger"
    on:confirm={confirmBulkDeleteDisabled}
    on:cancel={() => { confirmBulkDeleteDisabledVisible = false; }}
  />
  
  <!-- Bulk Enable Disabled Mods Confirmation -->
  <ConfirmationDialog
    bind:visible={confirmBulkEnableDisabledVisible}
    title="Enable Disabled Mods"
    message={`Are you sure you want to enable ${selectedDisabledMods.size} selected disabled mod(s)?`}
    confirmText="Enable"
    cancelText="Cancel"
    confirmType="warning"
    on:confirm={confirmBulkEnableDisabled}
    on:cancel={() => { confirmBulkEnableDisabledVisible = false; }}
  />
</div>

<style>
  /* global box-sizing to include borders in width calculations */
  :global(*), :global(*::before), :global(*::after) {
    box-sizing: border-box;
  }

  /* Custom Checkbox Styling */
  .select-cell input[type="checkbox"] {
    -webkit-appearance: none;
    -moz-appearance: none;
    appearance: none;
    width: 20px;
    height: 20px;
    border-radius: 4px;
    border: 2px solid rgba(255, 255, 255, 0.3);
    background: rgba(255, 255, 255, 0.1);
    cursor: pointer;
    position: relative;
    outline: none;
    transition: all 0.2s ease;
  }

  .select-cell input[type="checkbox"]:checked {
    background-color: #646cff;
    border-color: #646cff;
  }

  .select-cell input[type="checkbox"]:checked::after {
    content: "";
    position: absolute;
    top: 2px;
    left: 6px;
    width: 5px;
    height: 10px;
    border: solid white;
    border-width: 0 2px 2px 0;
    transform: rotate(45deg);
  }

  .select-cell input[type="checkbox"]:hover {
    border-color: rgba(255, 255, 255, 0.5);
  }

  .select-cell {
    display: flex;
    justify-content: center;
    align-items: center;
  }

  .installed-mods-section {
    margin-top: 2rem;
  }
  
  .section-header {
    display: flex;
    justify-content: space-between;
    align-items: center;
    margin-bottom: 1rem;
  }
  
  h3 {
    margin: 0;
    display: flex;
    align-items: center;
    gap: 0.5rem;
  }
  
  .header-actions {
    display: flex;
    gap: 0.5rem;
  }
  
  .refresh-button, .check-updates-button {
    background: rgba(255, 255, 255, 0.1);
    border: none;
    border-radius: 4px;
    width: 2rem;
    height: 2rem;
    display: flex;
    align-items: center;
    justify-content: center;
    cursor: pointer;
    transition: all 0.2s;
  }
  
  .refresh-button:hover, .check-updates-button:hover {
    background: rgba(255, 255, 255, 0.2);
  }
  
  .checking-updates {
    font-size: 0.8rem;
    font-style: italic;
    color: #ffa500;
    font-weight: normal;
  }
  
  .updates-badge {
    font-size: 0.8rem;
    background-color: #4caf50;
    color: white;
    padding: 0.2rem 0.5rem;
    border-radius: 10px;
    font-weight: normal;
  }
  
  .disabled-badge {
    font-size: 0.8rem;
    background-color: #ff9800;
    color: white;
    padding: 0.2rem 0.5rem;
    border-radius: 10px;
    font-weight: normal;
  }
  
  .mods-list {
    background: rgba(0, 0, 0, 0.2);
    border-radius: 8px;
    padding: 0.5rem;
  }
  
  .grid-header {
    display: grid;
    grid-template-columns: auto 2fr 1fr 1fr auto;
    border-left: 1px solid transparent;
    padding: 0.75rem 1rem;
    margin-bottom: 0.5rem;
  }
  
  .header-cell {
    font-weight: 500;
    color: rgba(255, 255, 255, 0.7);
    font-size: 0.9rem;
    text-align: center;
  }
  
  .header-cell:first-child {
    text-align: left;
  }
  
  .header-cell:last-child {
    text-align: right;
  }
  
  .grid-header .header-cell:nth-child(1) {
    text-align: center;
  }
  .grid-header .header-cell:nth-child(2) {
    text-align: left;
  }
  .grid-header .header-cell:nth-child(3),
  .grid-header .header-cell:nth-child(4) {
    text-align: center;
  }
  .grid-header .header-cell:nth-child(5) {
    text-align: right;
  }
  
  .mods-grid {
    display: flex;
    flex-direction: column;
    gap: 0.75rem;
  }
  
  .no-mods {
    text-align: center;
    padding: 2rem;
    color: rgba(255, 255, 255, 0.5);
    font-style: italic;
  }
  
  .mod-card {
    background: rgba(255, 255, 255, 0.07);
    border-radius: 8px;
    overflow: hidden;
    box-shadow: 0 2px 4px rgba(0, 0, 0, 0.2);
    border: 1px solid rgba(255, 255, 255, 0.1);
    transition: all 0.2s ease;
  }
  
  .mod-card:hover {
    transform: translateY(-2px);
    box-shadow: 0 4px 8px rgba(0, 0, 0, 0.3);
    border-color: rgba(255, 255, 255, 0.2);
  }
  
  .mod-card.expanded {
    box-shadow: 0 2px 8px rgba(0, 0, 0, 0.2);
  }
  
  .mod-card.disabled {
    background: rgba(255, 255, 255, 0.05);
    border-left: 3px solid #ff9800;
    opacity: 0.8;
  }
  
  .disabled-tag {
    font-size: 0.8rem;
    background-color: rgba(255, 152, 0, 0.2);
    color: #ffae42;
    padding: 0.1rem 0.4rem;
    border-radius: 4px;
    font-weight: 500;
  }
  
  .mod-item-header-container {
    display: grid;
    grid-template-columns: auto 2fr 1fr 1fr auto;
    align-items: center;
    padding: 0.75rem 1rem;
  }
  
  .mod-item-header-container .select-cell {
    justify-self: center;
  }
  
  .mod-item-header-container .mod-info {
    justify-self: start;
  }
  
  .mod-item-header-container .mod-version-column {
    justify-self: center;
  }
  
  .mod-item-header-container .mod-update-column {
    justify-self: center;
  }
  
  .mod-item-header-container .mod-actions {
    justify-self: end;
  }
  
  .mod-info {
    display: flex;
    flex-direction: column;
    gap: 0.25rem;
  }
  
  .mod-name {
    font-weight: 600;
    white-space: nowrap;
    overflow: hidden;
    text-overflow: ellipsis;
    max-width: 200px;
    color: rgba(255, 255, 255, 1);
    font-size: 1rem;
    text-shadow: 0px 1px 2px rgba(0, 0, 0, 0.3);
  }

  .mod-category-container {
    display: flex;
    flex-direction: column;
    gap: 0.25rem;
    margin-top: 0.5rem;
  }

  .mod-category-select {
    padding: 0.25rem;
    background: rgba(255, 255, 255, 0.1);
    border: 1px solid rgba(255, 255, 255, 0.2);
    border-radius: 4px;
    color: white;
    font-size: 0.85rem;
    width: auto;
    cursor: pointer;
  }

  .mod-category-select:hover:not(:disabled) {
    background: rgba(255, 255, 255, 0.15);
  }

  .mod-category-select:disabled {
    opacity: 0.6;
    cursor: not-allowed;
  }

  .mod-required-checkbox {
    margin-top: 0.25rem;
    font-size: 0.85rem;
    color: rgba(255, 255, 255, 0.9);
  }

  .mod-required-checkbox label {
    display: flex;
    align-items: center;
    gap: 0.5rem;
    cursor: pointer;
  }

  .mod-required-checkbox input[type="checkbox"] {
    cursor: pointer;
  }

  .mod-required-checkbox input[type="checkbox"]:disabled {
    cursor: not-allowed;
    opacity: 0.6;
  }
  
  .mod-version-column, 
  .mod-update-column {
    display: flex;
    flex-direction: column;
    align-items: center;
    justify-content: center;
    text-align: center;
    gap: 0.25rem;
  }
  
  .update-container {
    display: flex;
    flex-direction: column;
    align-items: center;
    gap: 0.5rem;
    width: 100%;
    padding: 0.25rem;
  }
  
  .version-tag, .mc-version-tag {
    background: rgba(100, 108, 255, 0.2);
    color: #a0a8ff;
    padding: 0.1rem 0.4rem;
    border-radius: 4px;
    font-size: 0.8rem;
    max-width: 100%;
    overflow: hidden;
    text-overflow: ellipsis;
    white-space: nowrap;
  }
  
  .version-tag.current-version {
    background: rgba(76, 175, 80, 0.2);
    color: #66bb6a;
    font-weight: 500;
  }
  
  .version-tag.new-version {
    background: rgba(255, 152, 0, 0.2);
    color: #ffae42;
    font-weight: 500;
    margin-bottom: 0.25rem;
    padding: 0.2rem 0.6rem;
  }
  
  .mc-version-tag {
    background: rgba(255, 152, 0, 0.2);
    color: #ffae42;
  }
  
  .up-to-date {
    font-size: 0.85rem;
    color: rgba(255, 255, 255, 0.6);
    font-style: italic;
    height: 100%;
    display: flex;
    align-items: center;
    justify-content: center;
  }
  
  .mod-actions {
    display: flex;
    flex-direction: column;
    align-items: center;
    gap: 0.5rem;
  }
  
  .delete-button, .update-button, .disable-button, .enable-button, .update-all-button {
    padding: 0.35rem 0.75rem;
    border: none;
    border-radius: 6px;
    font-size: 0.8rem;
    cursor: pointer;
    transition: all 0.2s;
  }
  
  .delete-button {
    background: rgba(244, 67, 54, 0.2);
    color: #ff6b6b;
    width: 100%;
    text-align: center;
  }
  
  .delete-button:hover {
    background: rgba(244, 67, 54, 0.3);
  }

  .bulk-actions {
    display: flex;
    gap: 0.5rem;
    margin-left: 0.5rem;
  }

  .delete-selected, .disable-selected {
    padding: 0.35rem 0.75rem;
    border: none;
    border-radius: 6px;
    font-size: 0.8rem;
    cursor: pointer;
    transition: all 0.2s;
    white-space: nowrap;
  }

  .delete-selected {
    background: rgba(244, 67, 54, 0.2);
    color: #ff6b6b;
    font-weight: 500;
  }

  .delete-selected:hover:not(:disabled) {
    background: rgba(244, 67, 54, 0.3);
  }

  .disable-selected {
    background: rgba(255, 152, 0, 0.2);
    color: #ffae42;
    font-weight: 500;
  }

  .disable-selected:hover:not(:disabled) {
    background: rgba(255, 152, 0, 0.3);
  }
  
  .update-button {
    background: #1bd96a;
    color: #000;
    font-weight: 600;
    padding: 0.35rem 0.75rem;
    border-radius: 6px;
    border: none;
    cursor: pointer;
    transition: all 0.2s;
    white-space: nowrap;
    width: 100%;
    text-align: center;
  }
  
  .update-button:hover {
    background: #0ec258;
    transform: translateY(-1px);
  }
  
  .update-all-button {
    background: #1bd96a;
    color: #000;
    font-weight: 600;
    padding: 0.35rem 0.75rem;
    border-radius: 6px;
    border: none;
    cursor: pointer;
    transition: all 0.2s;
    white-space: nowrap;
  }
  
  .update-all-button:hover {
    background: #0ec258;
    transform: translateY(-1px);
  }
  
  .update-all-button:disabled {
    background: #1bd96a88;
    cursor: not-allowed;
    transform: none;
  }
  
  .disable-button {
    background: rgba(255, 152, 0, 0.2);
    color: #ffae42;
    border-radius: 6px;
    width: 100%;
    text-align: center;
  }
  
  .disable-button:hover {
    background: rgba(255, 152, 0, 0.3);
  }
  
  .enable-button {
    background: rgba(76, 175, 80, 0.2);
    color: #66bb6a;
    border-radius: 6px;
    width: 100%;
    text-align: center;
  }
  
  .enable-button:hover {
    background: rgba(76, 175, 80, 0.3);
  }
  
  .version-toggle-button {
    background: rgba(255, 255, 255, 0.1);
    border: none;
    border-radius: 4px;
    width: 2rem;
    height: 2rem;
    display: flex;
    align-items: center;
    justify-content: center;
    cursor: pointer;
    transition: all 0.2s;
    align-self: center;
  }
  
  .version-toggle-button:hover {
    background: rgba(255, 255, 255, 0.2);
  }
  
  .version-toggle-icon {
    font-size: 0.7rem;
    color: rgba(255, 255, 255, 0.7);
  }
  
  .installed-mod-versions {
    padding: 0.75rem;
    background: rgba(0, 0, 0, 0.3);
    border-top: 1px solid rgba(255, 255, 255, 0.1);
    width: 100%;
    box-sizing: border-box;
  }
  
  .loading-versions, .no-versions, .no-version-info {
    text-align: center;
    padding: 1rem;
    color: rgba(255, 255, 255, 0.7);
    font-size: 0.9rem;
  }
  
  .mod-versions {
    display: flex;
    flex-direction: column;
    gap: 0.5rem;
    width: 100%;
  }
  
  .mod-version-item {
    display: flex;
    justify-content: space-between;
    align-items: center;
    padding: 0.75rem;
    background: rgba(255, 255, 255, 0.05);
    border-radius: 4px;
    text-align: left;
    width: 100%;
    box-sizing: border-box;
    border: none;
    color: inherit;
    font-family: inherit;
    font-size: inherit;
    transition: background-color 0.15s;
  }
  
  .mod-version-item:hover {
    background: rgba(255, 255, 255, 0.1);
  }
  
  .mod-version-item.current {
    background: rgba(100, 108, 255, 0.2);
    border-left: 3px solid #646cff;
  }
  
  .version-info {
    display: flex;
    flex-direction: column;
    gap: 4px;
    max-width: 70%;
    overflow: hidden;
    text-overflow: ellipsis;
  }
  
  .version-number {
    font-weight: 500;
    font-size: 14px;
    color: rgba(255, 255, 255, 0.9);
    white-space: nowrap;
    overflow: hidden;
    text-overflow: ellipsis;
  }
  
  .version-status {
    color: #4caf50;
    font-weight: 500;
  }
  
  .version-controls {
    display: flex;
    gap: 0.5rem;
    align-items: center;
  }
  
  .select-version {
    white-space: nowrap;
    padding: 4px 12px;
    font-size: 13px;
    border-radius: 4px;
    border: none;
    background: #646cff;
    color: white;
    cursor: pointer;
    transition: all 0.2s;
  }
  
  .select-version:hover {
    background: #7a81ff;
  }
  
  .mod-status {
    width: 1rem;
    height: 1rem;
    border-radius: 50%;
    background-color: rgba(255, 255, 255, 0.2);
  }
  
  .mod-status.updating {
    background-color: #ffa726;
    animation: pulse 1.5s infinite;
  }
  
  .mod-status.success {
    background-color: #66bb6a;
  }
  
  .mod-status.error {
    background-color: #ff6b6b;
  }
  
  .compatibility-badge {
    padding: 0.1rem 0.4rem;
    border-radius: 4px;
    font-size: 0.8rem;
  }
  
  .compatibility-badge.compatible {
    background-color: rgba(76, 175, 80, 0.1);
    border: 1px solid rgba(76, 175, 80, 0.3);
    color: rgba(76, 175, 80, 0.9);
  }
  
  /* Compatibility warning dialog */
  .compatibility-warning-overlay {
    position: fixed;
    top: 0;
    left: 0;
    right: 0;
    bottom: 0;
    background: rgba(0, 0, 0, 0.7);
    display: flex;
    align-items: center;
    justify-content: center;
    z-index: 1000;
  }
  
  .compatibility-warning-dialog {
    background: #2a2a2a;
    border-radius: 8px;
    box-shadow: 0 4px 12px rgba(0, 0, 0, 0.4);
    width: 90%;
    max-width: 600px;
    max-height: 80vh;
    padding: 1.5rem;
    display: flex;
    flex-direction: column;
    gap: 1rem;
  }
  
  .compatibility-warning-dialog h3 {
    color: #ff9800;
    margin: 0;
    text-align: center;
    font-size: 1.2rem;
  }
  
  .compatibility-warning-dialog h4 {
    color: rgba(255, 255, 255, 0.9);
    margin: 1rem 0 0.5rem 0;
    font-size: 1rem;
    border-bottom: 1px solid rgba(255, 255, 255, 0.1);
    padding-bottom: 0.25rem;
  }
  
  .warnings-container {
    max-height: 50vh;
    overflow-y: auto;
    background: rgba(0, 0, 0, 0.2);
    border-radius: 4px;
    padding: 1rem;
  }
  
  .warning-item {
    margin-bottom: 1rem;
    padding-bottom: 1rem;
    border-bottom: 1px solid rgba(255, 255, 255, 0.1);
    position: relative;
  }
  
  .warning-item:last-child {
    margin-bottom: 0;
    padding-bottom: 0;
    border-bottom: none;
  }
  
  .warning-item.missing {
    border-left: 3px solid #f44336;
    padding-left: 0.5rem;
  }
  
  .warning-item.version-mismatch {
    border-left: 3px solid #ff9800; 
    padding-left: 0.5rem;
  }
  
  .warning-item.update {
    border-left: 3px solid #4caf50;
    padding-left: 0.5rem;
  }
  
  .warning-item.disabled {
    border-left: 3px solid #ff9800;
    padding-left: 0.5rem;
  }
  
  .warning-badge {
    position: absolute;
    top: 0;
    right: 0;
    font-size: 0.7rem;
    padding: 0.1rem 0.3rem;
    border-radius: 3px;
    text-transform: uppercase;
  }
  
  .warning-item.missing .warning-badge {
    background: rgba(244, 67, 54, 0.2);
    color: #ff6b6b;
  }
  
  .warning-item.version-mismatch .warning-badge {
    background: rgba(255, 152, 0, 0.2);
    color: #ffae42;
  }
  
  .warning-item.update .warning-badge {
    background: rgba(76, 175, 80, 0.2);
    color: #66bb6a;
  }
  
  .warning-item.disabled .warning-badge {
    background: rgba(255, 152, 0, 0.2);
    color: #ffae42;
  }
  
  .version-detail {
    display: flex;
    justify-content: space-between;
    margin-top: 0.5rem;
    font-size: 0.85rem;
  }
  
  .warning-message {
    color: rgba(255, 255, 255, 0.9);
    line-height: 1.4;
  }
  
  .warning-actions {
    display: flex;
    justify-content: flex-end;
    gap: 0.5rem;
    margin-top: 1rem;
  }
  
  .warning-cancel, .warning-proceed, .warning-install {
    padding: 0.5rem 1rem;
    border-radius: 4px;
    border: none;
    font-weight: 500;
    cursor: pointer;
  }
  
  .warning-cancel {
    background: rgba(255, 255, 255, 0.1);
    color: #fff;
  }
  
  .warning-proceed {
    background: #ff9800;
    color: #fff;
  }
  
  .warning-install {
    background: #4caf50;
    color: #fff;
  }
  
  .warning-cancel:hover {
    background: rgba(255, 255, 255, 0.2);
  }
  
  .warning-proceed:hover {
    background: #f57c00;
  }
  
  .warning-install:hover {
    background: #388e3c;
  }
  
  @keyframes pulse {
    0% { opacity: 0.5; }
    50% { opacity: 1; }
    100% { opacity: 0.5; }
  }
  
  .loading-spinner {
    display: inline-block;
    animation: spin 1.5s linear infinite;
  }
  
  @keyframes spin {
    0% { transform: rotate(0deg); }
    100% { transform: rotate(360deg); }
  }
  
  .button-row {
    display: flex;
    gap: 0.5rem;
    align-items: center;
    width: 100%;
  }
  
  .button-row .delete-button,
  .button-row .disable-button,
  .button-row .enable-button {
    flex: 1;
  }
  
  .disabled-mods-section {
    margin-top: 2rem;
  }
  
  .check-updates-button:hover:not(:disabled) {
    background: rgba(255, 255, 255, 0.3);
  }
  
  .check-compatibility-button {
    display: flex;
    justify-content: center;
    align-items: center;
    width: 2rem;
    height: 2rem;
    background: rgba(255, 255, 255, 0.1);
    border: none;
    border-radius: 4px;
    cursor: pointer;
    transition: all 0.2s;
    font-size: 1rem;
  }
  
  .check-compatibility-button:hover {
    background: rgba(255, 255, 255, 0.3);
  }
  
  /* Make header-actions buttons fit content */
  .header-actions .delete-button,
  .header-actions .disable-button,
  .header-actions .enable-button {
    width: auto;
    flex: none;
  }
  
  /* Align header-cell content precisely over columns */
  .grid-header .header-cell.select-cell {
    justify-self: center;
  }
  .grid-header .header-cell:nth-child(2) {
    justify-self: start;
  }
  .grid-header .header-cell:nth-child(3),
  .grid-header .header-cell:nth-child(4) {
    justify-self: center;
  }
  .grid-header .header-cell:nth-child(5) {
    justify-self: end;
  }
  
  /* Ensure mod-item header cells line up by column position */
  .mod-item-header-container > *:nth-child(1) {
    justify-self: center;
  }
  .mod-item-header-container > *:nth-child(2) {
    justify-self: start;
  }
  .mod-item-header-container > *:nth-child(3),
  .mod-item-header-container > *:nth-child(4) {
    justify-self: center;
  }
  .mod-item-header-container > *:nth-child(5) {
    justify-self: end;
  }

  .required-by {
    font-size: 0.85rem;
    color: #ffae42;
    margin-top: 0.25rem;
    margin-bottom: 0.25rem;
  }

  .lock-icon { margin-right: 0.3em; }

  .mod-action-button:disabled, .delete-button:disabled, .disable-button:disabled, .enable-button:disabled, .update-button:disabled, .select-version:disabled {
    background: #444 !important;
    color: #aaa !important;
    cursor: not-allowed !important;
    opacity: 0.7;
    text-decoration: line-through;
  }

  .mod-location-column {
    flex: 0 0 80px;
    display: flex;
    align-items: center;
    justify-content: center;
  }
  
  .location-tag {
    padding: 4px 8px;
    border-radius: 12px;
    font-size: 0.8rem;
    font-weight: 500;
    text-align: center;
    white-space: nowrap;
  }
  
  .server-tag {
    background-color: #6c7ae0;
    color: white;
  }
  
  .client-tag {
    background-color: #50c878;
    color: white;
  }
  
  .both-tag {
    background-color: #ffa500;
    color: white;
  }
  
  /* Add category-based coloring to mod cards */
  .mod-card.server-only {
    border-left: 3px solid #6c7ae0;
  }
  
  .mod-card.client-only {
    border-left: 3px solid #50c878;
  }
  
  .mod-card.both {
    border-left: 3px solid #ffa500;
  }
</style> <|MERGE_RESOLUTION|>--- conflicted
+++ resolved
@@ -878,7 +878,6 @@
       <button class="action-button" on:click={checkAllModsCompatibility}>
         Check Compatibility
       </button>
-<<<<<<< HEAD
       {#if $modsWithUpdates.size > 0}
           <button
           class="action-button update-all-button"
@@ -888,15 +887,6 @@
         >
           {#if $serverState.status === 'Running'}<span class="lock-icon">🔒</span>{/if}
           {updateAllInProgress ? 'Updating...' : `Update All (${$modsWithUpdates.size})`}
-=======
-      {#if $updateCount > 0}
-          <button
-          class="action-button update-all-button"
-            on:click={updateAllMods}
-          disabled={updateAllInProgress}
-        >
-          {updateAllInProgress ? 'Updating...' : `Update All (${$updateCount})`}
->>>>>>> ece7c72d
           </button>
         {/if}
       {#if selectedMods.size > 0}
